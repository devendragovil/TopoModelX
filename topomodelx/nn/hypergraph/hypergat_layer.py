"""HyperGAT layer."""
from typing import Literal

import torch

from topomodelx.base.message_passing import MessagePassing


class HyperGATLayer(MessagePassing):
    r"""Implementation of the HyperGAT layer proposed in [1]_.

    Parameters
    ----------
    in_channels : int
        Dimension of the input features.
    hidden_channels : int
        Dimension of the output features.
    update_func : str, default = "relu"
        Update method to apply to message.
    initialization : Literal["xavier_uniform", "xavier_normal"], default="xavier_uniform"
        Initialization method.
    initialization_gain : float, default=1.414
        Gain for the initialization.

    References
    ----------
    .. [1] Ding, Wang, Li, Li and Huan Liu.
        EMNLP, 2020.
        https://aclanthology.org/2020.emnlp-main.399.pdf
    """

    def __init__(
        self,
        in_channels,
        hidden_channels,
        update_func: str = "relu",
        initialization: Literal["xavier_uniform", "xavier_normal"] = "xavier_uniform",
        initialization_gain: float = 1.414,
    ) -> None:
        super().__init__(
            initialization=initialization, initialization_gain=initialization_gain
        )
        self.in_channels = in_channels
        self.hidden_channels = hidden_channels
        self.update_func = update_func

        self.weight1 = torch.nn.Parameter(
            torch.Tensor(self.in_channels, self.hidden_channels)
        )
        self.weight2 = torch.nn.Parameter(
            torch.Tensor(self.hidden_channels, self.hidden_channels)
        )

        self.att_weight1 = torch.nn.Parameter(torch.zeros(size=(hidden_channels, 1)))
        self.att_weight2 = torch.nn.Parameter(torch.zeros(size=(2 * hidden_channels, 1)))
        self.reset_parameters()

    def reset_parameters(self):
        r"""Reset parameters."""
        if self.initialization == "xavier_uniform":
            torch.nn.init.xavier_uniform_(self.weight1, gain=self.initialization_gain)
            torch.nn.init.xavier_uniform_(self.weight2, gain=self.initialization_gain)
            torch.nn.init.xavier_uniform_(
                self.att_weight1.view(-1, 1), gain=self.initialization_gain
            )
            torch.nn.init.xavier_uniform_(
                self.att_weight2.view(-1, 1), gain=self.initialization_gain
            )

        elif self.initialization == "xavier_normal":
            torch.nn.init.xavier_normal_(self.weight1, gain=self.initialization_gain)
            torch.nn.init.xavier_normal_(self.weight2, gain=self.initialization_gain)
            torch.nn.init.xavier_normal_(
                self.att_weight1.view(-1, 1), gain=self.initialization_gain
            )
            torch.nn.init.xavier_normal_(
                self.att_weight2.view(-1, 1), gain=self.initialization_gain
            )
        else:
            raise ValueError(
                "Initialization method not recognized. "
                "Should be either xavier_uniform or xavier_normal."
            )

    def attention(
        self,
        x_source,
        x_target=None,
        mechanism: Literal["node-level", "edge-level"] = "node-level",
    ):
        r"""Compute attention weights for messages, as proposed in [1].

        Parameters
        ----------
        x_source : torch.Tensor, shape = (n_source_cells, in_channels)
            Input features on source cells.
            Assumes that all source cells have the same rank r.
        x_target : torch.Tensor, shape = (n_target_cells, in_channels)
            Input features on source cells.
            Assumes that all source cells have the same rank r.
        mechanism : Literal["node-level", "edge-level"], default = "node-level"
            Attention mechanism as proposed in [1]. If set to "node-level", will compute node-level attention,
            if set to "edge-level", will compute edge-level attention (see [1]).

        Returns
        -------
        torch.Tensor, shape = (n_messages, 1)
            Attention weights: one scalar per message between a source and a target cell.
        """
        if mechanism == "node-level":
            x_source_per_message = x_source[self.target_index_i]
            return torch.nn.functional.softmax(
                torch.matmul(
                    torch.nn.functional.leaky_relu(x_source_per_message),
                    self.att_weight1,
                ),
                dim=1,
            )

        x_source_per_message = x_source[self.source_index_j]
        x_target_per_message = (
            x_source[self.target_index_i]
            if x_target is None
            else x_target[self.target_index_i]
        )

        x_source_target_per_message = torch.nn.functional.leaky_relu(
            torch.cat([x_source_per_message, x_target_per_message], dim=1)
        )
        return torch.nn.functional.softmax(
            torch.matmul(x_source_target_per_message, self.att_weight2), dim=1
        )

    def update(self, x_message_on_target):
        r"""Update embeddings on each cell (step 4).

        Parameters
        ----------
        x_message_on_target : torch.Tensor, shape = (n_target_cells, hidden_channels)
            Output features on target cells.

        Returns
        -------
        torch.Tensor, shape = (n_target_cells, hidden_channels)
            Updated output features on target cells.
        """
        if self.update_func == "sigmoid":
            return torch.sigmoid(x_message_on_target)
        if self.update_func == "relu":
            return torch.nn.functional.relu(x_message_on_target)

    def forward(self, x_source, incidence):
        r"""Forward pass.

        .. math::
            \begin{align*}
            &🟥 \quad m_{y \rightarrow z}^{(0 \rightarrow 1) } = (B^T_1\odot att(h_{y \in \mathcal{B}(z)}^{t,(0)}))\_{zy} \cdot h^{t,(0)}y \cdot \Theta^{t,(0)}\\
            &🟧 \quad m_z^{(1)} = \sigma(\sum_{y \in \mathcal{B}(z)} m_{y \rightarrow z}^{(0 \rightarrow 1)})\\
            &🟥 \quad m_{z \rightarrow x}^{(1 \rightarrow 0)}  = (B_1 \odot att(h_{z \in \mathcal{C}(x)}^{t,(1)}))\_{xz} \cdot m_{z}^{(1)} \cdot \Theta^{t,(1)}\\
            &🟧 \quad m_{x}^{(0)}  = \sum_{z \in \mathcal{C}(x)} m_{z \rightarrow x}^{(1\rightarrow0)}\\
            &🟩 \quad m_x = m_{x}^{(0)}\\
            &🟦 \quad h_x^{t+1, (0)} = \sigma(m_x)
            \end{align*}

        Parameters
        ----------
        x_source : torch.Tensor
            Input features.
        incidence : torch.sparse
            Incidence matrix between nodes and hyperedges.

        Returns
        -------
<<<<<<< HEAD
        x_0 : torch.Tensor
            Output node features.
        x_1 : torch.Tensor
            Output hyperedge features.
=======
        torch.Tensor
            Output features.
>>>>>>> e5e835ea
        """
        intra_aggregation = incidence.t() @ (x_source @ self.weight1)

        self.target_index_i, self.source_index_j = incidence.indices()

        attention_values = self.attention(intra_aggregation).squeeze()
        incidence_with_attention = torch.sparse_coo_tensor(
            indices=incidence.indices(),
            values=incidence.values() * attention_values,
            size=incidence.shape,
        )
        intra_aggregation_with_attention = incidence_with_attention.t() @ (
            x_source @ self.weight1
        )
        messages_on_edges = self.update(intra_aggregation_with_attention)

        inter_aggregation = incidence @ (messages_on_edges @ self.weight2)

        attention_values = self.attention(
            inter_aggregation, intra_aggregation
        ).squeeze()
        incidence_with_attention = torch.sparse_coo_tensor(
            indices=incidence.indices(),
            values=attention_values * incidence.values(),
            size=incidence.shape,
        )
        inter_aggregation_with_attention = incidence_with_attention @ (
            messages_on_edges @ self.weight2
        )
        
        return self.update(inter_aggregation_with_attention), messages_on_edges<|MERGE_RESOLUTION|>--- conflicted
+++ resolved
@@ -171,15 +171,10 @@
 
         Returns
         -------
-<<<<<<< HEAD
         x_0 : torch.Tensor
             Output node features.
         x_1 : torch.Tensor
             Output hyperedge features.
-=======
-        torch.Tensor
-            Output features.
->>>>>>> e5e835ea
         """
         intra_aggregation = incidence.t() @ (x_source @ self.weight1)
 
