--- conflicted
+++ resolved
@@ -16,9 +16,10 @@
         Dimension of the input features.
     hidden_channels : int
         Dimension of the hidden features.
-<<<<<<< HEAD
     n_layers : int, default: 2
         Number of AllSet layers in the network.
+    heads : int, default: 4
+        Number of attention heads.
     dropout : float
         Dropout probability.
     mlp_num_layers : int, default: 2
@@ -26,21 +27,6 @@
     mlp_dropout:
         Dropout probability in the MLP.
     
-=======
-    out_channels : int
-        Dimension of the output features.
-    n_layers : int, default: 1
-        Number of AllSet layers in the network.
-    heads : int, default: 4
-        Number of attention heads.
-    dropout : float, default=0.2
-        Dropout probability.
-    mlp_num_layers : int, default: 2
-        Number of layers in the MLP.
-    mlp_dropout : float, default=0.0
-        Dropout probability for the MLP.
->>>>>>> e5e835ea
-
     References
     ----------
     .. [1] Chien, Pan, Peng and Milenkovic.
