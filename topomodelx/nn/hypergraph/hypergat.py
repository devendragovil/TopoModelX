--- conflicted
+++ resolved
@@ -40,13 +40,9 @@
                 in_channels=in_channels if i == 0 else hidden_channels,
                 hidden_channels=hidden_channels,
             )
-<<<<<<< HEAD
-        self.layers = torch.nn.ModuleList(layers)
-        self.layer_drop = torch.nn.Dropout(layer_drop)
-=======
             for i in range(n_layers)
         )
->>>>>>> 27e97ea0
+        self.layer_drop = torch.nn.Dropout(layer_drop)
 
     def forward(self, x_0, incidence_1):
         """Forward computation through layers, then linear layer, then global max pooling.
